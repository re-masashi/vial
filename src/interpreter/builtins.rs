--- conflicted
+++ resolved
@@ -3,26 +3,6 @@
 use super::error::InterpreterError;
 use super::value::Value;
 
-<<<<<<< HEAD
-/// Executes a runtime builtin by name using the given arguments.
-///
-/// This dispatches the builtin identified by `name` and returns the result of that operation
-/// or an `InterpreterError` describing why the builtin could not be executed.
-///
-/// # Returns
-/// `Ok(Value)` containing the builtin's result (commonly `Value::Null` for side-effectful builtins),
-/// or `Err(InterpreterError)` if the builtin name is unknown, argument counts/types are invalid,
-/// input/output fails, or a conversion cannot be performed.
-///
-/// # Examples
-///
-/// ```
-/// # use crate::interpreter::{builtins::execute_builtin, value::Value, error::InterpreterError};
-/// // Convert integer to string
-/// let res = execute_builtin("int_to_string", vec![Value::Int(42)]).unwrap();
-/// assert_eq!(res, Value::String("42".to_string()));
-/// ```
-=======
 fn print_values(args: &[Value]) {
     for arg in args {
         match arg {
@@ -36,7 +16,24 @@
     }
 }
 
->>>>>>> 0da5820b
+/// Executes a runtime builtin by name using the given arguments.
+///
+/// This dispatches the builtin identified by `name` and returns the result of that operation
+/// or an `InterpreterError` describing why the builtin could not be executed.
+///
+/// # Returns
+/// `Ok(Value)` containing the builtin's result (commonly `Value::Null` for side-effectful builtins),
+/// or `Err(InterpreterError)` if the builtin name is unknown, argument counts/types are invalid,
+/// input/output fails, or a conversion cannot be performed.
+///
+/// # Examples
+///
+/// ```
+/// # use crate::interpreter::{builtins::execute_builtin, value::Value, error::InterpreterError};
+/// // Convert integer to string
+/// let res = execute_builtin("int_to_string", vec![Value::Int(42)]).unwrap();
+/// assert_eq!(res, Value::String("42".to_string()));
+/// ```
 pub fn execute_builtin(name: &str, args: Vec<Value>) -> Result<Value, InterpreterError> {
     match name {
         "print" => {
@@ -216,6 +213,7 @@
             _ => panic!("Expected TypeError"),
         }
     }
+}
 
     #[test]
     fn test_bool_to_string_builtin() {
